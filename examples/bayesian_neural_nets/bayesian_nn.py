#!/usr/bin/env python
# -*- coding: utf-8 -*-

from __future__ import absolute_import
from __future__ import print_function
from __future__ import division
import os

import tensorflow as tf
from six.moves import range, zip
import numpy as np
import zhusuan as zs

from examples import conf
from examples.utils import dataset


<<<<<<< HEAD
@zs.reuse('model')
def bayesianNN(observed, x, layer_sizes, n_particles):
    with zs.BayesianNet(observed=observed) as model:
        ws = []
        for i, (n_in, n_out) in enumerate(zip(layer_sizes[:-1],
                                              layer_sizes[1:])):
            w_mu = tf.zeros([1, n_out, n_in + 1])
            ws.append(
                zs.Normal('w' + str(i), w_mu, std=1.,
                          n_samples=n_particles, group_ndims=2))

        # forward
        ly_x = tf.expand_dims(
            tf.tile(tf.expand_dims(x, 0), [n_particles, 1, 1]), 3)
        for i in range(len(ws)):
            w = tf.tile(ws[i], [1, tf.shape(x)[0], 1, 1])
            ly_x = tf.concat(
                [ly_x, tf.ones([n_particles, tf.shape(x)[0], 1, 1])], 2)
            ly_x = tf.matmul(w, ly_x) / tf.sqrt(tf.to_float(tf.shape(ly_x)[2]))
            if i < len(ws) - 1:
                ly_x = tf.nn.relu(ly_x)

        y_mean = tf.squeeze(ly_x, [2, 3])
        y_logstd = tf.get_variable('y_logstd', shape=[],
                                   initializer=tf.constant_initializer(0.))
        y = zs.Normal('y', y_mean, logstd=y_logstd)

    return model, y_mean


def mean_field_variational(layer_sizes, n_particles):
    with zs.BayesianNet() as variational:
        ws = []
        for i, (n_in, n_out) in enumerate(zip(layer_sizes[:-1],
                                              layer_sizes[1:])):
            w_mean = tf.get_variable(
                'w_mean_' + str(i), shape=[1, n_out, n_in + 1],
                initializer=tf.constant_initializer(0.))
            w_logstd = tf.get_variable(
                'w_logstd_' + str(i), shape=[1, n_out, n_in + 1],
                initializer=tf.constant_initializer(0.))
            ws.append(
                zs.Normal('w' + str(i), w_mean, logstd=w_logstd,
                          n_samples=n_particles, group_ndims=2))
    return variational
=======
@zs.meta_bayesian_net(scope="bnn", reuse_variables=True)
def build_bnn(x, layer_sizes, n_particles):
    bn = zs.BayesianNet()
    h = tf.tile(x[None, ...], [n_particles, 1, 1])
    for i, (n_in, n_out) in enumerate(zip(layer_sizes[:-1], layer_sizes[1:])):
        w = bn.normal("w" + str(i), tf.zeros([n_out, n_in + 1]), std=1.,
                      group_ndims=2, n_samples=n_particles)
        h = tf.concat([h, tf.ones(tf.shape(h)[:-1])[..., None]], -1)
        h = tf.einsum("imk,ijk->ijm", w, h) / tf.sqrt(
            tf.to_float(tf.shape(h)[2]))
        if i < len(layer_sizes) - 2:
            h = tf.nn.relu(h)

    y_mean = bn.deterministic("y_mean", tf.squeeze(h, 2))
    y_logstd = tf.get_variable("y_logstd", shape=[],
                               initializer=tf.constant_initializer(0.))
    bn.normal("y", y_mean, logstd=y_logstd)
    return bn


@zs.reuse_variables(scope="variational")
def build_mean_field_variational(layer_sizes, n_particles):
    bn = zs.BayesianNet()
    for i, (n_in, n_out) in enumerate(zip(layer_sizes[:-1], layer_sizes[1:])):
        w_mean = tf.get_variable(
            "w_mean_" + str(i), shape=[n_out, n_in + 1],
            initializer=tf.constant_initializer(0.))
        w_logstd = tf.get_variable(
            "w_logstd_" + str(i), shape=[n_out, n_in + 1],
            initializer=tf.constant_initializer(0.))
        bn.normal("w" + str(i), w_mean, logstd=w_logstd,
                  n_samples=n_particles, group_ndims=2)
    return bn
>>>>>>> 5160e7d5


def main():
    tf.set_random_seed(1234)
    np.random.seed(1234)

    # Load UCI Boston housing data
    data_path = os.path.join(conf.data_dir, "housing.data")
    x_train, y_train, x_valid, y_valid, x_test, y_test = \
        dataset.load_uci_boston_housing(data_path)
    x_train = np.vstack([x_train, x_valid])
    y_train = np.hstack([y_train, y_valid])
    n_train, x_dim = x_train.shape

    # Standardize data
    x_train, x_test, _, _ = dataset.standardize(x_train, x_test)
    y_train, y_test, mean_y_train, std_y_train = dataset.standardize(
        y_train, y_test)

    # Define model parameters
    n_hiddens = [50]

    # Build the computation graph
    n_particles = tf.placeholder(tf.int32, shape=[], name="n_particles")
    x = tf.placeholder(tf.float32, shape=[None, x_dim])
    y = tf.placeholder(tf.float32, shape=[None])
<<<<<<< HEAD
    layer_sizes = [n_x] + n_hiddens + [1]
    w_names = ['w' + str(i) for i in range(len(layer_sizes) - 1)]

    def log_joint(observed):
        model, _ = bayesianNN(observed, x, layer_sizes, n_particles)
        log_pws = model.local_log_prob(w_names)
        log_py_xw = model.local_log_prob('y')
        return tf.add_n(log_pws) + log_py_xw * N

    variational = mean_field_variational(layer_sizes, n_particles)
    qw_outputs = variational.query(w_names, outputs=True, local_log_prob=True)
    latent = dict(zip(w_names, qw_outputs))
    lower_bound = zs.variational.elbo(
        log_joint, observed={'y': y}, latent=latent, axis=0)
    cost = tf.reduce_mean(lower_bound.sgvb())
    lower_bound = tf.reduce_mean(lower_bound)
=======
    layer_sizes = [x_dim] + n_hiddens + [1]
    w_names = ["w" + str(i) for i in range(len(layer_sizes) - 1)]

    meta_model = build_bnn(x, layer_sizes, n_particles)
    variational = build_mean_field_variational(layer_sizes, n_particles)

    def log_joint(bn):
        log_pws = bn.cond_log_prob(w_names)
        log_py_xw = bn.cond_log_prob('y')
        return tf.add_n(log_pws) + tf.reduce_mean(log_py_xw, 1) * n_train

    meta_model.log_joint = log_joint

    obj = zs.variational.elbo(
        meta_model, {'y': y}, variational=variational, axis=0)
    cost = tf.reduce_mean(obj.sgvb())
    lower_bound = tf.reduce_mean(obj)
>>>>>>> 5160e7d5

    optimizer = tf.train.AdamOptimizer(learning_rate=0.01)
    infer_op = optimizer.minimize(cost)

    # prediction: rmse & log likelihood
<<<<<<< HEAD
    observed = dict((w_name, latent[w_name][0]) for w_name in w_names)
    observed.update({'y': y})
    model, y_mean = bayesianNN(observed, x, layer_sizes, n_particles)
=======
    y_mean = obj.bn["y_mean"]
>>>>>>> 5160e7d5
    y_pred = tf.reduce_mean(y_mean, 0)
    rmse = tf.sqrt(tf.reduce_mean((y_pred - y) ** 2)) * std_y_train
    log_py_xw = obj.bn.cond_log_prob("y")
    log_likelihood = tf.reduce_mean(zs.log_mean_exp(log_py_xw, 0)) - tf.log(
        std_y_train)

    # Define training/evaluation parameters
    lb_samples = 10
    ll_samples = 5000
    epochs = 500
    batch_size = 10
    iters = int(np.floor(x_train.shape[0] / float(batch_size)))
    test_freq = 10

    # Run the inference
    with tf.Session() as sess:
        sess.run(tf.global_variables_initializer())
        for epoch in range(1, epochs + 1):
            lbs = []
            for t in range(iters):
                x_batch = x_train[t * batch_size:(t + 1) * batch_size]
                y_batch = y_train[t * batch_size:(t + 1) * batch_size]
                _, lb = sess.run(
                    [infer_op, lower_bound],
                    feed_dict={n_particles: lb_samples,
                               x: x_batch, y: y_batch})
                lbs.append(lb)
            print('Epoch {}: Lower bound = {}'.format(epoch, np.mean(lbs)))

            if epoch % test_freq == 0:
                test_rmse, test_ll = sess.run(
                    [rmse, log_likelihood],
                    feed_dict={n_particles: ll_samples,
                               x: x_test, y: y_test})
                print('>> TEST')
                print('>> Test rmse = {}, log_likelihood = {}'
                      .format(test_rmse, test_ll))


if __name__ == "__main__":
    main()<|MERGE_RESOLUTION|>--- conflicted
+++ resolved
@@ -15,53 +15,6 @@
 from examples.utils import dataset
 
 
-<<<<<<< HEAD
-@zs.reuse('model')
-def bayesianNN(observed, x, layer_sizes, n_particles):
-    with zs.BayesianNet(observed=observed) as model:
-        ws = []
-        for i, (n_in, n_out) in enumerate(zip(layer_sizes[:-1],
-                                              layer_sizes[1:])):
-            w_mu = tf.zeros([1, n_out, n_in + 1])
-            ws.append(
-                zs.Normal('w' + str(i), w_mu, std=1.,
-                          n_samples=n_particles, group_ndims=2))
-
-        # forward
-        ly_x = tf.expand_dims(
-            tf.tile(tf.expand_dims(x, 0), [n_particles, 1, 1]), 3)
-        for i in range(len(ws)):
-            w = tf.tile(ws[i], [1, tf.shape(x)[0], 1, 1])
-            ly_x = tf.concat(
-                [ly_x, tf.ones([n_particles, tf.shape(x)[0], 1, 1])], 2)
-            ly_x = tf.matmul(w, ly_x) / tf.sqrt(tf.to_float(tf.shape(ly_x)[2]))
-            if i < len(ws) - 1:
-                ly_x = tf.nn.relu(ly_x)
-
-        y_mean = tf.squeeze(ly_x, [2, 3])
-        y_logstd = tf.get_variable('y_logstd', shape=[],
-                                   initializer=tf.constant_initializer(0.))
-        y = zs.Normal('y', y_mean, logstd=y_logstd)
-
-    return model, y_mean
-
-
-def mean_field_variational(layer_sizes, n_particles):
-    with zs.BayesianNet() as variational:
-        ws = []
-        for i, (n_in, n_out) in enumerate(zip(layer_sizes[:-1],
-                                              layer_sizes[1:])):
-            w_mean = tf.get_variable(
-                'w_mean_' + str(i), shape=[1, n_out, n_in + 1],
-                initializer=tf.constant_initializer(0.))
-            w_logstd = tf.get_variable(
-                'w_logstd_' + str(i), shape=[1, n_out, n_in + 1],
-                initializer=tf.constant_initializer(0.))
-            ws.append(
-                zs.Normal('w' + str(i), w_mean, logstd=w_logstd,
-                          n_samples=n_particles, group_ndims=2))
-    return variational
-=======
 @zs.meta_bayesian_net(scope="bnn", reuse_variables=True)
 def build_bnn(x, layer_sizes, n_particles):
     bn = zs.BayesianNet()
@@ -95,7 +48,6 @@
         bn.normal("w" + str(i), w_mean, logstd=w_logstd,
                   n_samples=n_particles, group_ndims=2)
     return bn
->>>>>>> 5160e7d5
 
 
 def main():
@@ -122,24 +74,6 @@
     n_particles = tf.placeholder(tf.int32, shape=[], name="n_particles")
     x = tf.placeholder(tf.float32, shape=[None, x_dim])
     y = tf.placeholder(tf.float32, shape=[None])
-<<<<<<< HEAD
-    layer_sizes = [n_x] + n_hiddens + [1]
-    w_names = ['w' + str(i) for i in range(len(layer_sizes) - 1)]
-
-    def log_joint(observed):
-        model, _ = bayesianNN(observed, x, layer_sizes, n_particles)
-        log_pws = model.local_log_prob(w_names)
-        log_py_xw = model.local_log_prob('y')
-        return tf.add_n(log_pws) + log_py_xw * N
-
-    variational = mean_field_variational(layer_sizes, n_particles)
-    qw_outputs = variational.query(w_names, outputs=True, local_log_prob=True)
-    latent = dict(zip(w_names, qw_outputs))
-    lower_bound = zs.variational.elbo(
-        log_joint, observed={'y': y}, latent=latent, axis=0)
-    cost = tf.reduce_mean(lower_bound.sgvb())
-    lower_bound = tf.reduce_mean(lower_bound)
-=======
     layer_sizes = [x_dim] + n_hiddens + [1]
     w_names = ["w" + str(i) for i in range(len(layer_sizes) - 1)]
 
@@ -157,19 +91,12 @@
         meta_model, {'y': y}, variational=variational, axis=0)
     cost = tf.reduce_mean(obj.sgvb())
     lower_bound = tf.reduce_mean(obj)
->>>>>>> 5160e7d5
 
     optimizer = tf.train.AdamOptimizer(learning_rate=0.01)
     infer_op = optimizer.minimize(cost)
 
     # prediction: rmse & log likelihood
-<<<<<<< HEAD
-    observed = dict((w_name, latent[w_name][0]) for w_name in w_names)
-    observed.update({'y': y})
-    model, y_mean = bayesianNN(observed, x, layer_sizes, n_particles)
-=======
     y_mean = obj.bn["y_mean"]
->>>>>>> 5160e7d5
     y_pred = tf.reduce_mean(y_mean, 0)
     rmse = tf.sqrt(tf.reduce_mean((y_pred - y) ** 2)) * std_y_train
     log_py_xw = obj.bn.cond_log_prob("y")
