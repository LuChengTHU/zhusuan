#!/usr/bin/env python
# -*- coding: utf-8 -*-

from __future__ import absolute_import
from __future__ import print_function
from __future__ import division
import os
import time

import tensorflow as tf
from six.moves import range
import numpy as np
import zhusuan as zs

from examples import conf
from examples.utils import dataset, save_image_collections


@zs.meta_bayesian_net(scope="gen", reuse_variables=True)
def build_gen(x_dim, z_dim, n, n_particles=1):
    bn = zs.BayesianNet()
    z_mean = tf.zeros([n, z_dim])
    z = bn.normal("z", z_mean, std=1., group_ndims=1, n_samples=n_particles)
    h = tf.layers.dense(z, 500, activation=tf.nn.relu)
    h = tf.layers.dense(h, 500, activation=tf.nn.relu)
    x_logits = tf.layers.dense(h, x_dim)
    bn.deterministic("x_mean", tf.sigmoid(x_logits))
    bn.bernoulli("x", x_logits, group_ndims=1)
    return bn


<<<<<<< HEAD
@zs.meta_bayesian_net(scope="q_net")
=======
@zs.reuse_variables(scope="q_net")
>>>>>>> 5160e7d5
def build_q_net(x, z_dim, n_z_per_x):
    bn = zs.BayesianNet()
    h = tf.layers.dense(tf.to_float(x), 500, activation=tf.nn.relu)
    h = tf.layers.dense(h, 500, activation=tf.nn.relu)
    z_mean = tf.layers.dense(h, z_dim)
    z_logstd = tf.layers.dense(h, z_dim)
    bn.normal("z", z_mean, logstd=z_logstd, group_ndims=1, n_samples=n_z_per_x)
    return bn


def main():
    # Load MNIST
    data_path = os.path.join(conf.data_dir, "mnist.pkl.gz")
    x_train, t_train, x_valid, t_valid, x_test, t_test = \
        dataset.load_mnist_realval(data_path)
    x_train = np.vstack([x_train, x_valid])
    x_test = np.random.binomial(1, x_test, size=x_test.shape)
    x_dim = x_train.shape[1]

    # Define model parameters
    z_dim = 40

    # Build the computation graph
    n_particles = tf.placeholder(tf.int32, shape=[], name="n_particles")
    x_input = tf.placeholder(tf.float32, shape=[None, x_dim], name="x")
    x = tf.to_int32(tf.less(tf.random_uniform(tf.shape(x_input)), x_input))
    n = tf.placeholder(tf.int32, shape=[], name="n")

<<<<<<< HEAD
    gen = build_gen(x_dim, z_dim, n, n_particles)
    q_net = build_q_net(x, z_dim, n_particles)

    lower_bound = zs.variational.elbo(gen, {'x': x}, variational=q_net, axis=0)
=======
    meta_model = build_gen(x_dim, z_dim, n, n_particles)
    variational = build_q_net(x, z_dim, n_particles)

    lower_bound = zs.variational.elbo(
        meta_model, {"x": x}, variational=variational, axis=0)
>>>>>>> 5160e7d5
    cost = tf.reduce_mean(lower_bound.sgvb())
    lower_bound = tf.reduce_mean(lower_bound)

    # # Importance sampling estimates of marginal log likelihood
    # is_log_likelihood = tf.reduce_mean(
<<<<<<< HEAD
    #     zs.is_loglikelihood(gen, observed={'x': x}, proposal=q_net, axis=0))
=======
    #     zs.is_loglikelihood(gen, observed={"x": x}, proposal=q_net, axis=0))
>>>>>>> 5160e7d5

    optimizer = tf.train.AdamOptimizer(learning_rate=0.001)
    infer_op = optimizer.minimize(cost)

    # Random generation
<<<<<<< HEAD
    x_gen = tf.reshape(gen.observe()['x_mean'], [-1, 28, 28, 1])
=======
    x_gen = tf.reshape(meta_model.observe()["x_mean"], [-1, 28, 28, 1])
>>>>>>> 5160e7d5

    # Define training/evaluation parameters
    epochs = 3000
    batch_size = 128
    iters = x_train.shape[0] // batch_size
    save_freq = 10
    test_freq = 10
    test_batch_size = 400
    test_iters = x_test.shape[0] // test_batch_size
    result_path = "results/vae"

    # Run the inference
    with tf.Session() as sess:
        sess.run(tf.global_variables_initializer())

        for epoch in range(1, epochs + 1):
            time_epoch = -time.time()
            np.random.shuffle(x_train)
            lbs = []
            for t in range(iters):
                x_batch = x_train[t * batch_size:(t + 1) * batch_size]
                _, lb = sess.run([infer_op, lower_bound],
                                 feed_dict={x_input: x_batch,
                                            n_particles: 1,
                                            n: batch_size})
                lbs.append(lb)
            time_epoch += time.time()
            print("Epoch {} ({:.1f}s): Lower bound = {}".format(
                epoch, time_epoch, np.mean(lbs)))

            if epoch % test_freq == 0:
                time_test = -time.time()
                test_lbs = []
                # test_lls = []
                for t in range(test_iters):
                    test_x_batch = x_test[t * test_batch_size:
                                          (t + 1) * test_batch_size]
                    test_lb = sess.run(lower_bound,
                                       feed_dict={x: test_x_batch,
                                                  n_particles: 1,
                                                  n: test_batch_size})
                    # test_ll = sess.run(is_log_likelihood,
                    #                    feed_dict={x: test_x_batch,
                    #                               n_particles: 1000,
                    #                               n: test_batch_size})
                    test_lbs.append(test_lb)
                    # test_lls.append(test_ll)
                time_test += time.time()
                print(">>> TEST ({:.1f}s)".format(time_test))
                print(">> Test lower bound = {}".format(np.mean(test_lbs)))
                # print('>> Test log likelihood (IS) = {}'.format(
                #     np.mean(test_lls)))

            if epoch % save_freq == 0:
                images = sess.run(x_gen, feed_dict={n: 100, n_particles: 1})
                name = os.path.join(result_path,
                                    "vae.epoch.{}.png".format(epoch))
                save_image_collections(images, name)


if __name__ == "__main__":
    main()<|MERGE_RESOLUTION|>--- conflicted
+++ resolved
@@ -29,11 +29,7 @@
     return bn
 
 
-<<<<<<< HEAD
-@zs.meta_bayesian_net(scope="q_net")
-=======
 @zs.reuse_variables(scope="q_net")
->>>>>>> 5160e7d5
 def build_q_net(x, z_dim, n_z_per_x):
     bn = zs.BayesianNet()
     h = tf.layers.dense(tf.to_float(x), 500, activation=tf.nn.relu)
@@ -62,38 +58,23 @@
     x = tf.to_int32(tf.less(tf.random_uniform(tf.shape(x_input)), x_input))
     n = tf.placeholder(tf.int32, shape=[], name="n")
 
-<<<<<<< HEAD
-    gen = build_gen(x_dim, z_dim, n, n_particles)
-    q_net = build_q_net(x, z_dim, n_particles)
-
-    lower_bound = zs.variational.elbo(gen, {'x': x}, variational=q_net, axis=0)
-=======
     meta_model = build_gen(x_dim, z_dim, n, n_particles)
     variational = build_q_net(x, z_dim, n_particles)
 
     lower_bound = zs.variational.elbo(
         meta_model, {"x": x}, variational=variational, axis=0)
->>>>>>> 5160e7d5
     cost = tf.reduce_mean(lower_bound.sgvb())
     lower_bound = tf.reduce_mean(lower_bound)
 
     # # Importance sampling estimates of marginal log likelihood
     # is_log_likelihood = tf.reduce_mean(
-<<<<<<< HEAD
-    #     zs.is_loglikelihood(gen, observed={'x': x}, proposal=q_net, axis=0))
-=======
     #     zs.is_loglikelihood(gen, observed={"x": x}, proposal=q_net, axis=0))
->>>>>>> 5160e7d5
 
     optimizer = tf.train.AdamOptimizer(learning_rate=0.001)
     infer_op = optimizer.minimize(cost)
 
     # Random generation
-<<<<<<< HEAD
-    x_gen = tf.reshape(gen.observe()['x_mean'], [-1, 28, 28, 1])
-=======
     x_gen = tf.reshape(meta_model.observe()["x_mean"], [-1, 28, 28, 1])
->>>>>>> 5160e7d5
 
     # Define training/evaluation parameters
     epochs = 3000
