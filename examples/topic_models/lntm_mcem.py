--- conflicted
+++ resolved
@@ -113,11 +113,7 @@
     log_joint_beta = log_p_beta + log_px
     learning_rate_ph = tf.placeholder(tf.float32, shape=[], name='lr')
     optimizer = tf.train.AdamOptimizer(learning_rate_ph)
-<<<<<<< HEAD
-    infer = optimizer.minimize(-log_joint, var_list=[beta])
-=======
     infer = optimizer.minimize(-log_joint_beta, var_list=[beta])
->>>>>>> 5160e7d5
 
     # Below is the evaluation part.
     # Variables whose name starts with '_' is only used in the evaluation part,
